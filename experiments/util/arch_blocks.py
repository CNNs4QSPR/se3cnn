import torch
import torch.nn as nn
import torch.nn.functional as F

from se3_cnn.blocks import GatedBlock
from se3_cnn.blocks import NormBlock
from se3_cnn import SE3BatchNorm
from se3_cnn import SE3Convolution
from se3_cnn import basis_kernels

from se3_cnn.non_linearities import NormRelu
from se3_cnn.non_linearities import NormSoftplus
from se3_cnn.non_linearities import ScalarActivation
from se3_cnn.non_linearities import GatedActivation


class Merge(nn.Module):
    def forward(self, x1, x2):
        return torch.cat([x1, x2], dim=1)


class AvgSpacial(nn.Module):
    def forward(self, inp):
        return inp.view(inp.size(0), inp.size(1), -1).mean(-1)


class ResBlock(nn.Module):
    def __init__(self, channels_in, channels_out, size=3, stride=1):
        super().__init__()

        channels = [channels_in] + channels_out

        self.layers = []
        for i in range(len(channels) - 1):
            self.layers += [
                nn.Conv3d(channels[i], channels[i + 1],
                          kernel_size=size,
                          padding=size // 2,
                          stride=stride if i == 0 else 1,
                          bias=False),
                nn.BatchNorm3d(channels[i + 1])]
            if (i + 1) < len(channels) - 1:
                self.layers += [nn.ReLU(inplace=True)]
        self.layers = nn.Sequential(*self.layers)

        self.shortcut = None
        if len(channels_out) > 1:
            if channels_in == channels_out[-1] and stride == 1:
                self.shortcut = lambda x: x
            else:
                self.shortcut = nn.Sequential(*[
                    nn.Conv3d(channels[0], channels[-1],
                              kernel_size=1,
                              padding=0,
                              stride=stride,
                              bias=False),
                    nn.BatchNorm3d(channels[-1])])
        self.activation = nn.ReLU(inplace=True)

        # initialize
        for module in self.modules():
            if isinstance(module, nn.Conv3d):
                nn.init.xavier_normal(module.weight.data)
            elif isinstance(module, nn.BatchNorm3d):
                module.weight.data.fill_(1)
                module.bias.data.zero_()

    def forward(self, x):
        out = self.layers(x)
        if self.shortcut is not None:
            out += self.shortcut(x)
        out = self.activation(out)
        return out


class SE3GatedResBlock(nn.Module):
    def __init__(self, in_repr, out_reprs,
                 size=3,
                 stride=1,
                 radial_window=None,
                 batch_norm_momentum=0.01,
                 normalization="batch",
                 capsule_dropout_p=0.1,
                 scalar_gate_activation=(F.relu, F.sigmoid),
                 downsample_by_pooling=False):
        super().__init__()

        reprs = [in_repr] + out_reprs

        self.layers = []
        single_layer = len(out_reprs) == 1
        conv_stride = 1 if downsample_by_pooling else stride
        for i in range(len(reprs) - 1):
            # No activation in last block
            activation = scalar_gate_activation
            if i == (len(reprs) - 2) and not single_layer:
                activation = None
            self.layers.append(
                GatedBlock(reprs[i], reprs[i + 1],
                           size=size, padding=size//2,
                           stride=conv_stride if i == 0 else 1,
                           activation=activation,
                           radial_window=radial_window,
                           batch_norm_momentum=batch_norm_momentum,
                           normalization=normalization,
                           capsule_dropout_p=capsule_dropout_p))
            if downsample_by_pooling and i == 0 and stride > 1:
                self.layers.append(nn.AvgPool3d(kernel_size=size,
                                                padding=size//2,
                                                stride=stride))
        self.layers = nn.Sequential(*self.layers)

        self.shortcut = None
        self.activation = None
        # Add shortcut if number of layers is larger than 1
        if not single_layer:
            # Use identity is input and output reprs are identical
            if in_repr == out_reprs[-1] and stride == 1:
                self.shortcut = lambda x: x
            else:
                self.shortcut = []
                self.shortcut.append(
                    GatedBlock(reprs[0], reprs[-1],
                               size=size, padding=size//2,
                               stride=conv_stride,
                               activation=None,
                               radial_window=radial_window,
                               batch_norm_momentum=batch_norm_momentum,
                               normalization=normalization,
                               capsule_dropout_p=capsule_dropout_p))
                if downsample_by_pooling and stride > 1:
                    self.shortcut.append(nn.AvgPool3d(kernel_size=size,
                                                      padding=size//2,
                                                      stride=stride))
                self.shortcut = nn.Sequential(*self.shortcut)

            self.activation = GatedActivation(
                repr_in=reprs[-1],
                size=size,
                radial_window=radial_window,
                batch_norm_momentum=batch_norm_momentum,
                normalization=normalization)

    def forward(self, x):
        out = self.layers(x)
        if self.shortcut is not None:
            out += self.shortcut(x)
            out = self.activation(out)
        return out


class SE3NormResBlock(nn.Module):
    def __init__(self, in_repr, out_reprs,
                 size=3,
                 stride=1,
                 radial_window=None,
                 batch_norm_momentum=0.01,
                 capsule_dropout_p=0.1,
                 scalar_activation=F.relu,
                 activation_bias_min=0.5,
                 activation_bias_max=2,
                 downsample_by_pooling=False):
        super().__init__()

        reprs = [in_repr] + out_reprs

        self.layers = []
        single_layer = len(out_reprs) == 1
        conv_stride = 1 if downsample_by_pooling else stride
        for i in range(len(reprs) - 1):
            # No activation in last block
            activation = scalar_activation
            if i == (len(reprs) - 2) and not single_layer:
                activation = None
            self.layers.append(
                NormBlock(reprs[i], reprs[i + 1],
                          size=size, padding=size//2,
                          stride=conv_stride if i == 0 else 1,
                          activation=activation,
                          radial_window=radial_window,
                          batch_norm_momentum=batch_norm_momentum,
                          capsule_dropout_p=capsule_dropout_p))
            if downsample_by_pooling and i == 0 and stride > 1:
                self.layers.append(nn.AvgPool3d(kernel_size=size,
                                                padding=size//2,
                                                stride=stride))
        self.layers = nn.Sequential(*self.layers)

        self.shortcut = None
        self.activation = None
        # Add shortcut if number of layers is larger than 1
        if not single_layer:
            # Use identity is input and output reprs are identical
            if in_repr == out_reprs[-1] and stride == 1:
                self.shortcut = lambda x: x
            else:
                self.shortcut = []
                self.shortcut.append(
                    NormBlock(reprs[0], reprs[-1],
                              size=size, padding=size//2,
                              stride=conv_stride,
                              activation=None,
                              activation_bias_min=activation_bias_min,
                              activation_bias_max=activation_bias_max,
                              radial_window=radial_window,
                              batch_norm_momentum=batch_norm_momentum,
                              capsule_dropout_p=capsule_dropout_p))
                if downsample_by_pooling and stride > 1:
                    self.shortcut.append(nn.AvgPool3d(kernel_size=size,
                                                      padding=size//2,
                                                      stride=stride))
                self.shortcut = nn.Sequential(*self.shortcut)

            capsule_dims = [2 * n + 1 for n, mul in enumerate(out_reprs[-1]) for i in
                            range(mul)]  # list of capsule dimensionalities
            self.activation = NormSoftplus(capsule_dims,
                                           scalar_act=scalar_activation,
                                           bias_min=activation_bias_min,
                                           bias_max=activation_bias_max)

    def forward(self, x):
        out = self.layers(x)
        if self.shortcut is not None:
            out += self.shortcut(x)
            out = self.activation(out)
        return out


class OuterBlock(nn.Module):
    def __init__(self, in_repr, out_reprs, res_block, size=3, stride=1, **kwargs):
        super().__init__()

        reprs = [[in_repr]] + out_reprs

        self.layers = []
        for i in range(len(reprs) - 1):
            self.layers.append(
                res_block(reprs[i][-1], reprs[i+1],
                          size=size,
                          stride=stride if i == 0 else 1,
                          **kwargs)
            )
        self.layers = nn.Sequential(*self.layers)

    def forward(self, x):
        out = self.layers(x)
        return out


class ResNet(nn.Module):
    def __init__(self, *blocks):
        super().__init__()
        self.blocks = nn.Sequential(*[block for block in blocks if block is not None])

    def forward(self, x):
        return self.blocks(x)



class NonlinearityBlock(nn.Module):
    ''' wrapper around GatedBlock and NormBlock, selects based on string SE3Nonlniearity '''
    def __init__(self, features_in, features_out, SE3_nonlinearity, **kwargs):
        super().__init__()
        if SE3_nonlinearity == 'gated':
            conv_block = GatedBlock
        elif SE3_nonlinearity == 'norm':
            conv_block = NormBlock
        else:
            raise NotImplementedError('unknown SE3_nonlinearity')
        self.conv_block = conv_block(features_in, features_out, **kwargs)
    def forward(self, x):
        return self.conv_block(x)


class SkipSumBlock(nn.Module):
    ''' skip connection module for UNets
        takes a feature map from the encoder pathway and merges it with the decoder feature map by summation
        the encoder feature map is convolved before being added to allow for aligned features
        it is assumed that the shape of both feature maps is equal
    '''
    def __init__(self, features, **common_params):
        super(SkipSumBlock, self).__init__()
<<<<<<< HEAD
        # self.skip_conv = NonlinearityBlock(features, features, **common_params)
        raise NotImplementedError()
    def forward(self, enc, dec):
        raise NotImplementedError()
=======
        raise NotImplementedError('TODO: nonlinearity only after summation')
        # self.skip_conv = NonlinearityBlock(features, features, **common_params)
    def forward(self, enc, dec):
        raise NotImplementedError('TODO: nonlinearity only after summation')
>>>>>>> 42bae331
        # assert enc.shape == dec.shape
        # enc_res = self.skip_conv(enc)
        # return enc_res + dec<|MERGE_RESOLUTION|>--- conflicted
+++ resolved
@@ -280,17 +280,10 @@
     '''
     def __init__(self, features, **common_params):
         super(SkipSumBlock, self).__init__()
-<<<<<<< HEAD
-        # self.skip_conv = NonlinearityBlock(features, features, **common_params)
-        raise NotImplementedError()
-    def forward(self, enc, dec):
-        raise NotImplementedError()
-=======
         raise NotImplementedError('TODO: nonlinearity only after summation')
         # self.skip_conv = NonlinearityBlock(features, features, **common_params)
     def forward(self, enc, dec):
         raise NotImplementedError('TODO: nonlinearity only after summation')
->>>>>>> 42bae331
         # assert enc.shape == dec.shape
         # enc_res = self.skip_conv(enc)
         # return enc_res + dec